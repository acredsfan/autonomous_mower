# constants.py
import json
from pathlib import Path

from dotenv import load_dotenv
<<<<<<< HEAD
from autonomous_mower.utilities.logger_config import LoggerConfigInfo as LoggerConfig

# Add the path to the sys path
sys.path.append(os.path.abspath(os.path.join(os.path.dirname(__file__), '.')))
print(sys.path)
=======
from autonomous_mower.utilities.logger_config import (
    LoggerConfigInfo as LoggerConfig
)
>>>>>>> 994e8c15

# Initialize logger
logging = LoggerConfig.get_logger(__name__)

# Load .env variables
load_dotenv()

# Set up base directory for consistent file referencing
BASE_DIR = Path(__file__).resolve().parents[0]
config_path = BASE_DIR / "config.json"
polygon_path = BASE_DIR / "user_polygon.json"

# Open config file
try:
    with open(config_path) as f:
        config = json.load(f)
except FileNotFoundError:
    logging.error("Config file not found.")
    config = {}

# Open user polygon config file
try:
    with open(polygon_path) as f:
        polygon_coordinates = json.load(f)
except FileNotFoundError:
    logging.error("User polygon config file not found.")
    polygon_coordinates = []

# Constants for the project
TIME_INTERVAL = 0.1
EARTH_RADIUS = 6371e3  # Earth's radius in meters

# For navigation_system/path_planning.py
SECTION_SIZE = (10, 10)
GRID_SIZE = (config['GRID_L'], config['GRID_W'])

# For obstacle_detection/avoidance_algorithm.py
OBSTACLE_MARGIN = 10  # Margin to avoid obstacles in CM
# Threshold for obstacle detection (in pixels, area w * h)
CAMERA_OBSTACLE_THRESHOLD = 1000
MOTOR_SPEED = 50  # Speed of the motors in % (0-100)
MIN_DISTANCE_THRESHOLD = 30
""" Minimum distance threshold
to avoid obstacles in MM"""

AVOIDANCE_DELAY = 0.1  # Delay for obstacle avoidance in seconds

# For RoboHATController
MM1_MAX_FORWARD = 2000
MM1_MAX_REVERSE = 1000
MM1_STOPPED_PWM = 1500
MM1_STEERING_MID = 1500
AUTO_RECORD_ON_THROTTLE = True
JOYSTICK_DEADZONE = 0.1
SHOW_STEERING_VALUE = True  # Update this based on your use case

# Derived constants for UI limits
latitudes = [coord['lat'] for coord in polygon_coordinates]
longitudes = [coord['lng'] for coord in polygon_coordinates]

min_lat = min(latitudes) if latitudes else 10
max_lat = max(latitudes) if latitudes else 11
min_lng = min(longitudes) if longitudes else 10
max_lng = max(longitudes) if longitudes else 11<|MERGE_RESOLUTION|>--- conflicted
+++ resolved
@@ -3,17 +3,9 @@
 from pathlib import Path
 
 from dotenv import load_dotenv
-<<<<<<< HEAD
-from autonomous_mower.utilities.logger_config import LoggerConfigInfo as LoggerConfig
-
-# Add the path to the sys path
-sys.path.append(os.path.abspath(os.path.join(os.path.dirname(__file__), '.')))
-print(sys.path)
-=======
 from autonomous_mower.utilities.logger_config import (
     LoggerConfigInfo as LoggerConfig
 )
->>>>>>> 994e8c15
 
 # Initialize logger
 logging = LoggerConfig.get_logger(__name__)
