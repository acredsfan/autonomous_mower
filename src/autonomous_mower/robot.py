--- conflicted
+++ resolved
@@ -6,17 +6,6 @@
 from autonomous_mower.hardware_interface.blade_controller import (
     BladeController
 )
-<<<<<<< HEAD
-from hardware_interface.gpio_manager import GPIOManager
-from hardware_interface.robohat import RoboHATDriver
-from navigation_system.localization import Localization
-from user_interface.web_interface.app import (position_reader,
-                                              start_mqtt_client,
-                                              start_web_interface)
-from autonomous_mower.utilities.logger_config import LoggerConfigInfo as LoggerConfig
-from obstacle_mapper import ObstacleMapper
-from navigation_system.path_planning import PathPlanner
-=======
 from autonomous_mower.hardware_interface.gpio_manager import GPIOManager
 from autonomous_mower.hardware_interface.robohat import RoboHATDriver
 from autonomous_mower.navigation_system.localization import Localization
@@ -30,7 +19,6 @@
     )
 from autonomous_mower.obstacle_mapper import ObstacleMapper
 from autonomous_mower.navigation_system.path_planning import PathPlanner
->>>>>>> 994e8c15
 
 # Add the path to the sys path
 sys.path.append(os.path.abspath(os.path.join(os.path.dirname(__file__), '.')))
