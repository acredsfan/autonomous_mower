--- conflicted
+++ resolved
@@ -1,12 +1,8 @@
 from adafruit_bme280 import basic as adafruit_bme280
 
-<<<<<<< HEAD
-from autonomous_mower.utilities.logger_config import LoggerConfigDebug as LoggerConfig
-=======
 from autonomous_mower.utilities.logger_config import (
     LoggerConfigDebug as LoggerConfig
 )
->>>>>>> 994e8c15
 
 # Initialize logger
 logging = LoggerConfig.get_logger(__name__)
