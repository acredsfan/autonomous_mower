--- conflicted
+++ resolved
@@ -2,13 +2,9 @@
 
 import adafruit_vl53l0x
 
-<<<<<<< HEAD
-from autonomous_mower.utilities.logger_config import LoggerConfigDebug
-=======
 from autonomous_mower.utilities.logger_config import (
     LoggerConfigInfo as LoggerConfig
 )
->>>>>>> 994e8c15
 
 # Initialize logger
 logging = LoggerConfig.get_logger(__name__)
