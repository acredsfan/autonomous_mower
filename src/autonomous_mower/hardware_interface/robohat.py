--- conflicted
+++ resolved
@@ -19,13 +19,8 @@
     LoggerConfigInfo as LoggerConfig
 )
 
-<<<<<<< HEAD
-from constants import (MM1_MAX_FORWARD, MM1_MAX_REVERSE,
-                       MM1_STEERING_MID, MM1_STOPPED_PWM)
-=======
 from autonomous_mower.constants import (MM1_MAX_FORWARD, MM1_MAX_REVERSE,
                                         MM1_STEERING_MID, MM1_STOPPED_PWM)
->>>>>>> 994e8c15
 
 
 logger = LoggerConfig.get_logger(__name__)
