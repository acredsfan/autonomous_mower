--- conflicted
+++ resolved
@@ -1,12 +1,8 @@
 import barbudor_ina3221.full as INA3221
 
-<<<<<<< HEAD
-from autonomous_mower.utilities.logger_config import LoggerConfigDebug as LoggerConfig
-=======
 from autonomous_mower.utilities.logger_config import (
     LoggerConfigDebug as LoggerConfig
 )
->>>>>>> 994e8c15
 
 # Initialize logger
 logging = LoggerConfig.get_logger(__name__)
