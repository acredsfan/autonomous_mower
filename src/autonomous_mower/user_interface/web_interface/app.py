# Standard library imports
import datetime
import json
import os
import threading
import time
import paho.mqtt.client as mqtt
import utm
from dotenv import load_dotenv

# Third-party imports
from flask import Flask, jsonify, render_template, request
from flask_cors import CORS
from flask_socketio import SocketIO, emit
from pyngrok import ngrok
# Local application imports
<<<<<<< HEAD
from autonomous_mower.utilities.logger_config import LoggerConfigInfo as LoggerConfig
from hardware_interface.blade_controller import (
=======
from autonomous_mower.utilities.logger_config import (
    LoggerConfigInfo as LoggerConfig
)
from autonomous_mower.hardware_interface.blade_controller import (
>>>>>>> 994e8c15
    BladeController
)
from autonomous_mower.hardware_interface.camera_instance import (
    capture_frame,
    start_server_thread
)
from autonomous_mower.hardware_interface.robohat import RoboHATDriver
from autonomous_mower.hardware_interface.sensor_interface import (
    get_sensor_interface
)
from autonomous_mower.hardware_interface.serial_port import SerialPort
from autonomous_mower.navigation_system.gps import (
    GpsLatestPosition,
    GpsPosition
)
from autonomous_mower.navigation_system.localization import Localization
from autonomous_mower.navigation_system.navigation import (
    NavigationController
)
from autonomous_mower.navigation_system.path_planning import PathPlanning
from obstacle_detection.local_obstacle_detection import (
    start_processing
)

# Initialize logger
logging = LoggerConfig.get_logger(__name__)

# Initialize Flask and SocketIO
app = Flask(
    __name__,
    template_folder=(
        '/home/pi/autonomous_mower/user_interface/web_interface/templates')
)
socketio = SocketIO(
    app,
    cors_allowed_origins="*",
    async_mode='threading'
)
CORS(app)

project_root = os.path.dirname(os.path.dirname(os.path.abspath(__file__)))

# Load environment variables from .env in project_root directory
dotenv_path = os.path.join(project_root, '.env')
load_dotenv(dotenv_path)

client = None
sensor_thread = None
gps_thread = None
mowing_area_thread = None


# Get current IP address to assign for MQTT Broker
def get_ip_address():
    """Get the IP address of the Raspberry Pi to use as teh Broker IP."""
    return os.popen("hostname -I").read().split()[0]


# Check if "USE_REMOTE_PATH_PLANNING" is set to True in the .env file
USE_REMOTE_PATH_PLANNING = (
    os.getenv("USE_REMOTE_PATH_PLANNING", "False").lower() == "true"
)


# Initialize the MQTT client
MQTT_BROKER = get_ip_address()
MQTT_PORT = int(os.getenv("MQTT_PORT", 1883))
CLIENT_ID = os.getenv("CLIENT_ID", "mower")
PATH_TOPIC = 'mower/path'
SENSOR_TOPIC = 'mower/sensor_data'
COMMAND_TOPIC = 'mower/commands'

# Read serial port configurations from environment variables
serial_port_path = os.getenv("GPS_SERIAL_PORT", "/dev/ttyACM0")
serial_baudrate = int(os.getenv("GPS_BAUD_RATE", "9600"))
serial_timeout = float(os.getenv("GPS_SERIAL_TIMEOUT", "1"))
ngrok_url = os.getenv("NGROK_URL")
use_ngrok = os.getenv("USE_NGROK", "False").lower() == "true"
udp_port = os.getenv("UDP_PORT", "8000")

# Initialize SerialPort and GpsPosition with environment configurations
serial_port = SerialPort(port=serial_port_path, baudrate=serial_baudrate,
                         timeout=serial_timeout)
gps_position = GpsPosition(serial_port=serial_port, debug=True)
gps_position.start()
position_reader = GpsLatestPosition(gps_position_instance=gps_position,
                                    debug=True)

blade_control = BladeController()
localization = Localization()
path_planning = PathPlanning(localization)
sensor_interface = get_sensor_interface()

# Initialize RoboHATDriver
robohat_driver = RoboHATDriver()

# Initialize NavigationController
navigation_controller = NavigationController(position_reader,
                                             robohat_driver,
                                             sensor_interface)

# Define a flag for stopping the sensor update thread
stop_thread = False

mowing_status = "Not mowing"
next_scheduled_mow = "2023-05-06 12:00:00"


def utm_to_latlon(easting, northing, zone_number, zone_letter):
    lat, lng = utm.to_latlon(easting, northing, zone_number, zone_letter)
    return lat, lng


@app.route('/')
def index():
    global next_scheduled_mow
    next_scheduled_mow = calculate_next_scheduled_mow()
    return render_template(
        'index.html',
        google_maps_api_key=os.getenv("GOOGLE_MAPS_API_KEY"),
        next_scheduled_mow=next_scheduled_mow
    )


@app.route('/status')
def status():
    # Collect status information from your sensors or system
    status_info = {
        'mowing_status': mowing_status,
        'next_scheduled_mow': next_scheduled_mow,
        'battery-voltage': sensor_interface.sensor_data.get('battery', {})
                                                       .get('voltage', 'N/A'),
        'battery-current': sensor_interface.sensor_data.get('battery', {})
                                                       .get('current', 'N/A'),
        'battery-charge-level': sensor_interface.sensor_data.get(
            'battery_charge', 'N/A'),
        'solar-voltage': sensor_interface.sensor_data.get('solar', {})
                                                     .get('voltage', 'N/A'),
        'solar-current': sensor_interface.sensor_data.get('solar', {})
                                                     .get('current', 'N/A'),
        'speed': sensor_interface.sensor_data.get('speed', 'N/A'),
        'heading': sensor_interface.sensor_data.get('heading', 'N/A'),
        'temperature': sensor_interface.sensor_data.get('bme280', {})
        .get('temperature', 'N/A'),
        'humidity': sensor_interface.sensor_data.get('bme280', {})
                                                .get('humidity', 'N/A'),
        'pressure': sensor_interface.sensor_data.get('bme280', {})
                                                .get('pressure', 'N/A'),
        'left-distance': sensor_interface.sensor_data.get('left_distance',
                                                          'N/A'),
        'right-distance': sensor_interface.sensor_data.get('right_distance',
                                                           'N/A')
    }
    return render_template('status.html', status=status_info)


@app.route('/get_sensor_data', methods=['GET'])
def get_sensor_data():
    sensor_data = sensor_interface.sensor_data
    return jsonify(sensor_data)


@app.route('/control', methods=['GET', 'POST'])
def control():
    if request.method == 'GET':
        # Render the control.html template
        return render_template('control.html')
    elif request.method == 'POST':
        try:
            # Handle control commands
            data = request.get_json()
            steering = float(data.get('steering', 0))
            throttle = float(data.get('throttle', 0))
            logging.info(f"Received control command - Steering: {steering},"
                         f"Throttle: {throttle}")
            steering = -steering  # Invert the steering value
            robohat_driver.run(steering, throttle)
            return jsonify({'status': 'success'})
        except Exception as e:
            logging.error(f"Error in /control: {e}")
            return jsonify({'status': 'error', 'message': str(e)}), 500


@socketio.on('request_status')
def handle_status_request():
    sensor_data = sensor_interface.sensor_data
    # Prepare the data in the format expected by the client
    data = {
        'battery': sensor_data.get('battery', {}),
        'battery_charge': sensor_data.get('battery_charge', 'N/A'),
        'solar': sensor_data.get('solar', {}),
        'speed': sensor_data.get('speed', 'N/A'),
        'heading': sensor_data.get('heading', 'N/A'),
        'bme280': sensor_data.get('bme280', {}),
        'left_distance': sensor_data.get('left_distance', 'N/A'),
        'right_distance': sensor_data.get('right_distance', 'N/A')
    }
    emit('update_status', data)


start_server_thread()


@app.route('/camera_route')
def camera_route():
    """Render the camera page."""
    return render_template('camera.html')


def stream_video():
    """Background thread to emit video frames over WebSocket."""
    while True:
        frame = capture_frame()
        if frame:
            socketio.emit('video_frame', frame, namespace='/video')
            # logging.info("Sent frame via WebSocket")
        else:
            logging.warning("No frame to send")
        time.sleep(1 / int(os.getenv('STREAMING_FPS', 15)))  # Control FPS


@socketio.on('connect', namespace='/video')
def video_connect(auth=None):
    """Handle WebSocket connection."""
    logging.info(f"Client connected for video stream: {auth}")
    threading.Thread(target=stream_video, daemon=True).start()


@socketio.on('disconnect', namespace='/video')
def video_disconnect():
    """Handle WebSocket disconnection."""
    print("Client disconnected")


@app.route('/start-mowing', methods=['POST'])
def start_mowing():
    # Trigger start mowing actions
    import robot as robot
    robot.start_mowing()
    return jsonify({'message': 'Mower started.'})


@app.route('/stop-mowing', methods=['POST'])
def stop_mowing():
    import robot as robot
    robot.stop_mowing()
    return jsonify({'message': 'Mower stopped.'})


@app.route('/get-mowing-area', methods=['GET'])
def get_mowing_area():
    # Check if the file exists
    if os.path.exists('user_polygon.json'):
        # Load the coordinates from the file
        with open('user_polygon.json', 'r') as f:
            coordinates = json.load(f)
        return jsonify(coordinates)
    else:
        return jsonify({'message': 'No area saved yet.'})


@app.route('/area', methods=['GET'])
def area():
    google_maps_api_key = os.getenv("GOOGLE_MAPS_API_KEY")
    return render_template('area.html',
                           google_maps_api_key=google_maps_api_key)


@app.route('/settings', methods=['GET'])
def settings():
    return render_template('settings.html')


path_data = {"path": []}  # Global variable to store the path data


@app.route('/get-path', methods=['GET'])
def get_path():
    """ If USE_REMOTE_PATH_PLANNING is set to True,
        use the remote path planning server"""
    if USE_REMOTE_PATH_PLANNING:
        global path_data
        if not path_data["path"]:
            return jsonify({"message": "Path not available"}), 404
        return jsonify(path_data)
    else:
        # Use the local path planning module
        path = path_planning.get_path()
        return jsonify({"path": path})


@app.route('/save-mowing-area', methods=['POST'])
def save_mowing_area():
    data = request.get_json()
    if not isinstance(data, list):
        return jsonify(
            {'message': 'Invalid data format. Expected a list of coordinates.'}
        ), 400

    # Validate each coordinate object
    for coord in data:
        if not ('lat' in coord and
                'lng' in coord):
            return jsonify(
                {'message': 'Each coordinate must have "lat" and "lng".'}
            ), 400
        if not (
            isinstance(coord['lat'], (int, float)) and
            isinstance(coord['lng'], (int, float))
        ):
            return jsonify({'message': '"lat" and "lng"'
                            'must be numbers.'}), 400

    with open('user_polygon.json', 'w') as f:
        json.dump(data, f)
    logging.info('Mowing area saved successfully.')
    return jsonify({'message': 'Mowing area saved.'})


@app.route('/api/gps', methods=['GET'])
def get_gps():
    # logging.info("Starting get_gps")
    try:
        position = position_reader.run()
        # logging.info(f"position: {position}")

        if position and len(position) == 5:
            ts, easting, northing, zone_number, zone_letter = position
            lat, lng = utm.to_latlon(easting, northing,
                                     zone_number, zone_letter)
            return jsonify({
                'latitude': lat,
                'longitude': lng
            })
        else:
            return jsonify({'error': 'No GPS data available'}), 404
    except Exception as e:
        logging.error(f"Error in get_gps: {e}")
        return jsonify({'error': 'Server error'}), 500


@app.route('/save_settings', methods=['POST'])
def save_settings():
    data = request.get_json()
    mow_days = data.get('mowDays', [])
    mow_hours = data.get('mowHours', [])
    pattern_type = data.get('patternType', 'stripes')

    # Validate mow_days
    valid_days = [
        'Monday',
        'Tuesday',
        'Wednesday',
        'Thursday',
        'Friday',
        'Saturday',
        'Sunday'
    ]
    if not all(day in valid_days for day in mow_days):
        return jsonify({'message': 'Invalid days provided.'}), 400

    # Validate mow_hours
    if not all(
        isinstance(hour, int) and 0 <= hour <= 23
        for hour in mow_hours
    ):
        return jsonify({'message': 'Invalid hours provided.'}), 400

    # Save the mowing days, hours, and pattern type to a JSON file
    with open('mowing_schedule.json', 'w') as f:
        json.dump({
            'mowDays': mow_days,
            'mowHours': mow_hours,
            'patternType': pattern_type
        }, f)

    # Publish the pattern type to the AI brain via MQTT
    client.publish('mower/pattern_type', pattern_type)

    return jsonify({'message': 'Settings saved.'})


@app.route('/get_google_maps_api_key', methods=['GET'])
def get_google_maps_api_key():
    # Fetch the API key from environment or configuration
    google_maps_api_key = os.getenv("GOOGLE_MAPS_API_KEY")

    if google_maps_api_key:
        return jsonify({"api_key": google_maps_api_key})
    else:
        return jsonify({"error": "API key not found"}), 404


@app.route('/get_map_id', methods=['GET'])
def get_map_id():
    # Fetch the map ID from the environment
    map_id = os.getenv("GOOGLE_MAPS_MAP_ID")

    if map_id:
        return jsonify({"map_id": map_id})
    else:
        return jsonify({"error": "Map ID not found"}), 404


@app.route('/get_obj_det_ip', methods=['GET'])
def get_obj_det_ip():
    # Fetch the map ID from the environment
    obj_det_id = os.getenv("OBJECT_DETECTION_IP")

    if obj_det_id:
        return jsonify({"object_detection_ip": obj_det_id})
    else:
        return jsonify({"error": "Object Detection IP not found"}), 404


@app.route('/get_default_coordinates', methods=['GET'])
def get_default_coordinates():
    # Fetch the default LAT and LNG from the environment
    default_lat = os.getenv("MAP_DEFAULT_LAT")
    default_lng = os.getenv("MAP_DEFAULT_LNG")

    if default_lat and default_lng:
        try:
            default_lat = float(default_lat)
            default_lng = float(default_lng)
            logging.info(f"default_lat: {default_lat},"
                         f"type: {type(default_lat)}")
            logging.info(f"default_lng: {default_lng},"
                         f"type: {type(default_lng)}")
            return jsonify({"lat": default_lat, "lng": default_lng})
        except ValueError:
            logging.error("Invalid default coordinates")
            return jsonify({"error": "Invalid default coordinates"}), 400
    else:
        logging.error("Default coordinates not found")
        return jsonify({"error": "Default coordinates not found"}), 404


def get_schedule():
    # Check if the schedule file exists
    if os.path.exists('mowing_schedule.json'):
        # Load the mowing days and hours from the JSON file
        with open('mowing_schedule.json', 'r') as f:
            schedule = json.load(f)
        return schedule['mowDays'], schedule['mowHours']
    else:
        # Return default values if the schedule is not set
        return None, None


@app.route('/stop', methods=['POST'])
def stop():
    robohat_driver.run(0, 0)
    return jsonify({'status': 'stopped'})


@app.route('/save-home-location', methods=['POST'])
def save_home_location():
    # Save the home location coordinates to a JSON file
    home_location = request.get_json()
    with open('home_location.json', 'w') as f:
        json.dump(home_location, f)
    return jsonify({'message': 'Home location saved.'})


@app.route('/get-home-location', methods=['GET'])
def get_home_location():
    # Retrieve the home location from the JSON file
    if os.path.exists('home_location.json'):
        with open('home_location.json', 'r') as f:
            home_location = json.load(f)
        return jsonify(home_location)
    else:
        return jsonify({'message': 'No home location set yet.'})


def calculate_next_scheduled_mow():
    # Get the mowing days and hours from the schedule file
    mow_days, mow_hours = get_schedule()

    # Calculate the next scheduled mow
    next_mow_date = datetime.datetime.now()
    if mow_days is None or mow_hours is None:
        return "Not scheduled"

    # Convert mow_days to a list of integers (0 = Monday, 1 = Tuesday, etc.)
    mow_days_int = [datetime.datetime.strptime(
        day, "%A").weekday() for day in mow_days]

    # Get the current date and time
    now = datetime.datetime.now()

    # Find the next scheduled mow
    for day_offset in range(7):
        next_day = (now.weekday() + day_offset) % 7
        if next_day in mow_days_int:
            next_mow_date = now + datetime.timedelta(days=day_offset)

            # Use the first hour in the list as an example; adjust as needed
            first_hour = int(mow_hours[0])
            next_mow_date = next_mow_date.replace(
                hour=first_hour, minute=0, second=0, microsecond=0)

            if next_mow_date > now:
                return next_mow_date.strftime("%Y-%m-%d %H:%M:%S")

    return "Not scheduled"


def start_mower_blades():
    # Toggle the mower blades
    blade_control.set_speed(100)


def stop_mower_blades():
    # Toggle the mower blades
    blade_control.set_speed(0)


@app.route('/toggle_blades', methods=['POST'])
def toggle_blades():
    data = request.get_json()
    state = data.get('state')
    if state == 'on':
        start_mower_blades()
    elif state == 'off':
        stop_mower_blades()
    else:
        return jsonify({'message': 'Invalid state provided.'}), 400
    return jsonify({'message': f'Blades turned {state}.'})


@app.route('/check-polygon-points', methods=['POST'])
def check_polygon_points():
    # Load the saved polygon points
    if os.path.exists('user_polygon.json'):
        with open('user_polygon.json', 'r') as f:
            coordinates = json.load(f)
    else:
        return jsonify({'message': 'No polygon points saved.'}), 400

    # Iterate over each point and navigate to it
    success = True
    for point in coordinates:
        lat = point['lat']
        lng = point['lng']
        target_location = (lat, lng)
        result = navigation_controller.navigate_to_location(target_location)
        if not result:
            success = False
            break  # Stop if navigation failed

    if success:
        return jsonify({'message': 'Robot has visited all polygon points.'})
    else:
        return jsonify({'message':
                        'Failed to navigate to all polygon points.'}), 500


def stop_motors():
    # Stop the motors
    robohat_driver.run(0, 0)


def start_camera():
    start_processing()


sensor_update_thread = None


def start_web_interface():
    global stop_sensor_thread, sensor_update_thread
    # Start the sensor update thread
    if not sensor_update_thread or not sensor_update_thread.is_alive():
        sensor_update_thread = threading.Thread(
            target=sensor_interface.update_sensors, daemon=True)
        sensor_update_thread.start()
        logging.info("Sensor update thread started.")

    # Start the camera processing and streaming server
    camera_thread = threading.Thread(target=start_camera, daemon=True)
    camera_thread.start()
    logging.info("Camera started.")

    # Start Ngrok tunnel for remote access if use_ngrok is set to True
    if use_ngrok:
        logging.info("Starting Ngrok tunnel...")
        ngrok_tunnel = ngrok.connect(8080)
        logging.info(f"Ngrok tunnel URL: {ngrok_tunnel.public_url}")

    socketio.run(app, host='0.0.0.0', port=8080)

    # Set the flag to stop the sensor update thread
    sensor_interface.stop_thread = True

    sensor_update_thread.join()  # Wait for the thread to finish


# Initialize the MQTT client
def start_mqtt_client():
    global client  # Declare client as global
    client = mqtt.Client()
    client.on_connect = on_connect
    client.on_message = on_message
    client.on_publish = on_publish
    client.connect(MQTT_BROKER, MQTT_PORT, 60)
    client.loop_start()


# MQTT callbacks
def on_connect(client, userdata, flags, rc, properties=None):
    global sensor_thread, gps_thread, mowing_area_thread  # Declare as global
    logging.info(f"Connected with result code {rc}")
    client.subscribe(COMMAND_TOPIC)
    client.subscribe(PATH_TOPIC)

    # Start the publishing threads if USE_REMOTE_PATH_PLANNING is True
    if USE_REMOTE_PATH_PLANNING:
        if not sensor_thread or not sensor_thread.is_alive():
            sensor_thread = threading.Thread(target=publish_sensor_data,
                                             daemon=True)
            sensor_thread.start()
            logging.info("Sensor thread started.")
        if not gps_thread or not gps_thread.is_alive():
            gps_thread = threading.Thread(target=publish_gps_data, daemon=True)
            gps_thread.start()
            logging.info("GPS thread started.")
        if not mowing_area_thread or not mowing_area_thread.is_alive():
            mowing_area_thread = threading.Thread(target=publish_mowing_area,
                                                  daemon=True)
            mowing_area_thread.start()
            logging.info("Mowing area thread started.")


def on_publish(client, userdata, mid):
    # logging.info(f"Published message ID: {mid}")
    pass


def on_message(client, userdata, msg):
    global path_data
    try:
        if msg.topic == PATH_TOPIC:
            path_data = json.loads(msg.payload.decode())
            logging.info(f"Received path data: {path_data}")
        elif msg.topic == COMMAND_TOPIC:
            command = json.loads(msg.payload.decode())
            logging.info(f"Received command: {command}")
            execute_command(command)
    except Exception as e:
        logging.error(f"Error in on_message: {e}")


def execute_command(command):
    # Send the command to the navigation controller
    navigation_controller.navigate_to_location(command['target_location'])
    logging.info(f"Executing command: {command}")


def publish_sensor_data():
    # Publish sensor data to the MQTT broker
    global client
    sensor_data = {}
    while True:
        sensor_update = sensor_interface.sensor_data
        sensor_data = {
                'speed': sensor_update.get('speed', 'N/A'),
                'heading': sensor_update.get('heading', 'N/A'),
                'left_distance': sensor_update.get('left_distance', 'N/A'),
                'right_distance': sensor_update.get('right_distance', 'N/A'),
            }
        client.publish(SENSOR_TOPIC, json.dumps(sensor_data), qos=1)
        # logging.info(f"Published sensor data: {sensor_data}")
        time.sleep(0.5)  # Adjust based on desired update frequency


def publish_gps_data():
    # Publish GPS data to the MQTT broker
    global client
    while True:
        position = position_reader.run()
        if position and len(position) == 5:
            ts, easting, northing, zone_number, zone_letter = position
            lat, lon = utm.to_latlon(easting, northing,
                                     zone_number,
                                     zone_letter)
            client.publish('mower/gps', json.dumps({'latitude': lat,
                                                    'longitude': lon}), qos=1)
            # logging.info(f"Published GPS data: {lat}, {lon}")
        time.sleep(0.5)  # Adjust based on desired update frequency


def publish_mowing_area():
    # Publish the mowing area to the MQTT broker
    global client
    while True:
        if os.path.exists('user_polygon.json'):
            with open('user_polygon.json', 'r') as f:
                coordinates = json.load(f)
            client.publish('mower/mowing_area', json.dumps(coordinates), qos=1)
            # logging.info(f"Published mowing area: {coordinates}")
        time.sleep(10)  # Adjust based on desired update frequency


# Publish Obstacle Map from Path Planner to MQTT
def publish_obstacle_map():
    global client
    while True:
        if path_planning.obstacle_map:
            client.publish('mower/obstacle_map',
                           json.dumps(path_planning.obstacle_map), qos=1)
            logging.info(f"Published obstacle map:"
                         f"{path_planning.obstacle_map}")
        time.sleep(1)  # Adjust based on desired update frequency


# Create publishing threads
sensor_thread = threading.Thread(target=publish_sensor_data, daemon=True)
gps_thread = threading.Thread(target=publish_gps_data, daemon=True)
mowing_area_thread = threading.Thread(target=publish_mowing_area, daemon=True)


if __name__ == '__main__':
    print(f"USE_REMOTE_PATH_PLANNING: {os.getenv('USE_REMOTE_PATH_PLANNING')}")
    start_mqtt_client()
    start_web_interface()
    start_mower_blades()<|MERGE_RESOLUTION|>--- conflicted
+++ resolved
@@ -14,15 +14,10 @@
 from flask_socketio import SocketIO, emit
 from pyngrok import ngrok
 # Local application imports
-<<<<<<< HEAD
-from autonomous_mower.utilities.logger_config import LoggerConfigInfo as LoggerConfig
-from hardware_interface.blade_controller import (
-=======
 from autonomous_mower.utilities.logger_config import (
     LoggerConfigInfo as LoggerConfig
 )
 from autonomous_mower.hardware_interface.blade_controller import (
->>>>>>> 994e8c15
     BladeController
 )
 from autonomous_mower.hardware_interface.camera_instance import (
