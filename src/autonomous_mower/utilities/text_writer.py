--- conflicted
+++ resolved
@@ -1,12 +1,8 @@
 import os
 
-<<<<<<< HEAD
-from autonomous_mower.utilities.logger_config import LoggerConfigInfo as LoggerConfig
-=======
 from autonomous_mower.utilities.logger_config import (
     LoggerConfigInfo as LoggerConfig
 )
->>>>>>> 994e8c15
 
 logger = LoggerConfig.get_logger(__name__)
 
